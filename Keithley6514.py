--- conflicted
+++ resolved
@@ -15,12 +15,9 @@
 from tango.server import Device, attribute, command
 from tango.server import device_property
 from tango import READ, READ_WRITE
-<<<<<<< HEAD
-=======
 import numpy as np
->>>>>>> ff771bd0
 import sys
-from enum import IntEnum, Enum
+from enum import IntEnum
 
 
 class TriggerMode(IntEnum):
